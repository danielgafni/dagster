--- conflicted
+++ resolved
@@ -11,12 +11,8 @@
         [
             ("key", Optional[AssetKey]),
             ("metadata", Optional[Mapping[str, Any]]),
-<<<<<<< HEAD
-            ("namespace", Optional[Sequence[str]]),
+            ("key_prefix", Optional[Sequence[str]]),
             ("input_manager_key", Optional[str]),
-=======
-            ("key_prefix", Optional[Sequence[str]]),
->>>>>>> d8992f39
         ],
     )
 ):
@@ -25,12 +21,9 @@
         key: Optional[CoercibleToAssetKey] = None,
         metadata: Optional[Mapping[str, Any]] = None,
         namespace: Optional[Sequence[str]] = None,
-<<<<<<< HEAD
-        input_manager_key: Optional[str] = None,
-=======
         key_prefix: Optional[CoercibleToAssetKeyPrefix] = None,
         asset_key: Optional[CoercibleToAssetKey] = None,
->>>>>>> d8992f39
+        input_manager_key: Optional[str] = None,
     ):
         key_prefix = canonicalize_backcompat_args(
             key_prefix, "key_prefix", namespace, "namespace", "0.16.0"
@@ -47,10 +40,6 @@
             cls,
             key=AssetKey.from_coerceable(key) if key is not None else None,
             metadata=check.opt_inst_param(metadata, "metadata", Mapping),
-<<<<<<< HEAD
-            namespace=check.opt_list_param(namespace, "namespace", str),
+            key_prefix=check.opt_list_param(key_prefix, "key_prefix", of_type=str),
             input_manager_key=check.opt_str_param(input_manager_key, "input_manager_key"),
-=======
-            key_prefix=check.opt_list_param(key_prefix, "key_prefix", of_type=str),
->>>>>>> d8992f39
         )