import asyncio
import inspect
from abc import abstractmethod
from pathlib import Path
from typing import TYPE_CHECKING, Any, Dict, Mapping, Optional, Union

from fsspec import AbstractFileSystem
from fsspec.implementations.local import LocalFileSystem

from dagster import (
    InputContext,
    MetadataValue,
    MultiPartitionKey,
    OutputContext,
    _check as check,
)
from dagster._core.storage.memoizable_io_manager import MemoizableIOManager

if TYPE_CHECKING:
    from upath import UPath


class UPathIOManager(MemoizableIOManager):
    """Abstract IOManager base class compatible with local and cloud storage via `universal-pathlib` and `fsspec`.

    Features:
     - handles partitioned assets
     - handles loading a single upstream partition
<<<<<<< HEAD
     - handles loading multiple upstream partitions (with respect to <PyObject object="PartitionMapping" />)
     - supports loading multiple partitions concurrently with async `load_from_path` method
=======
     - handles loading multiple upstream partitions (with respect to :py:class:`PartitionMapping`)
>>>>>>> acdc1ac0
     - the `get_metadata` method can be customized to add additional metadata to the output
     - the `allow_missing_partitions` metadata value can be set to `True` to skip missing partitions
       (the default behavior is to raise an error)

    """

    extension: Optional[str] = None  # override in child class

    def __init__(
        self,
        base_path: Optional["UPath"] = None,
    ):
        from upath import UPath

        assert not self.extension or "." in self.extension
        self._base_path = base_path or UPath(".")

    @abstractmethod
    def dump_to_path(self, context: OutputContext, obj: Any, path: "UPath"):
        """Child classes should override this method to write the object to the filesystem."""

    @abstractmethod
    def load_from_path(self, context: InputContext, path: "UPath") -> Any:
        """Child classes should override this method to load the object from the filesystem."""

    @property
    def fs(self) -> AbstractFileSystem:
        """Utility function to get the IOManager filesystem.

        Returns:
            AbstractFileSystem: fsspec filesystem.

        """
        from upath import UPath

        if isinstance(self._base_path, UPath):
            return self._base_path.fs
        elif isinstance(self._base_path, Path):
            return LocalFileSystem()
        else:
            raise ValueError(f"Unsupported base_path type: {type(self._base_path)}")

    @property
    def storage_options(self) -> Dict[str, Any]:
        """Utility function to get the fsspec storage_options which are often consumed by various I/O functions.

        Returns:
            Dict[str, Any]: fsspec storage_options.
        """
        from upath import UPath

        if isinstance(self._base_path, UPath):
            return self._base_path._kwargs.copy()  # noqa
        elif isinstance(self._base_path, Path):
            return {}
        else:
            raise ValueError(f"Unsupported base_path type: {type(self._base_path)}")

    def get_metadata(
        self,
        context: OutputContext,
        obj: Any,
    ) -> Dict[str, MetadataValue]:
        """Child classes should override this method to add custom metadata to the outputs."""
        return {}

    # Read/write operations on paths can generally be handled by methods on the
    # UPath class, but when the backend requires credentials, this isn't
    # always possible. Override these path_* methods to provide custom
    # implementations for targeting backends that require authentication.

    def unlink(self, path: "UPath") -> None:
        """Remove the file or object at the provided path."""
        path.unlink()

    def path_exists(self, path: "UPath") -> bool:
        """Check if a file or object exists at the provided path."""
        return path.exists()

    def make_directory(self, path: "UPath"):
        """Create a directory at the provided path.

        Override as a no-op if the target backend doesn't use directories.
        """
        path.mkdir(parents=True, exist_ok=True)

    def has_output(self, context: OutputContext) -> bool:
        return self.path_exists(self._get_path(context))

    def _with_extension(self, path: "UPath") -> "UPath":
        return path.with_suffix(path.suffix + self.extension) if self.extension else path

    def _get_path_without_extension(self, context: Union[InputContext, OutputContext]) -> "UPath":
        if context.has_asset_key:
            context_path = self.get_asset_relative_path(context)
        else:
            # we are dealing with an op output
            context_path = self.get_op_output_relative_path(context)

        return self._base_path.joinpath(context_path)

    def get_asset_relative_path(self, context: Union[InputContext, OutputContext]) -> "UPath":
        from upath import UPath

        # we are not using context.get_asset_identifier() because it already includes the partition_key
        return UPath(*context.asset_key.path)

    def get_op_output_relative_path(self, context: Union[InputContext, OutputContext]) -> "UPath":
        from upath import UPath

        return UPath(*context.get_identifier())

    def get_loading_input_log_message(self, path: "UPath") -> str:
        return f"Loading file from: {path} using {self.__class__.__name__}..."

    def get_writing_output_log_message(self, path: "UPath") -> str:
        return f"Writing file at: {path} using {self.__class__.__name__}..."

    def get_loading_input_partition_log_message(self, path: "UPath", partition_key: str) -> str:
        return f"Loading partition {partition_key} from {path} using {self.__class__.__name__}..."

    def get_missing_partition_log_message(self, partition_key: str) -> str:
        return (
            f"Couldn't load partition {partition_key} and skipped it "
            "because the input metadata includes allow_missing_partitions=True"
        )

    def _get_path(self, context: Union[InputContext, OutputContext]) -> "UPath":
        """Returns the I/O path for a given context.
        Should not be used with partitions (use `_get_paths_for_partitions` instead).
        """
        path = self._get_path_without_extension(context)
        return self._with_extension(path)

    def get_path_for_partition(
        self, context: Union[InputContext, OutputContext], path: "UPath", partition: str
    ) -> "UPath":
        """Override this method if you want to use a different partitioning scheme
        (for example, if the saving function handles partitioning instead).
        The extension will be added later.

        Args:
            context (Union[InputContext, OutputContext]): The context for the I/O operation.
            path (UPath): The path to the file or object.
            partition (str): Formatted partition/multipartition key

        Returns:
            UPath: The path to the file with the partition key appended.
        """
        return path / partition

    def _get_paths_for_partitions(
        self, context: Union[InputContext, OutputContext]
    ) -> Dict[str, "UPath"]:
        """Returns a dict of partition_keys into I/O paths for a given context."""
        if not context.has_asset_partitions:
            raise TypeError(
                f"Detected {context.dagster_type.typing_type} input type "
                "but the asset is not partitioned"
            )

        def _formatted_multipartitioned_path(partition_key: MultiPartitionKey) -> str:
            ordered_dimension_keys = [
                key[1]
                for key in sorted(partition_key.keys_by_dimension.items(), key=lambda x: x[0])
            ]
            return "/".join(ordered_dimension_keys)

        formatted_partition_keys = [
            _formatted_multipartitioned_path(pk) if isinstance(pk, MultiPartitionKey) else pk
            for pk in context.asset_partition_keys
        ]

        asset_path = self._get_path_without_extension(context)
        return {
            partition: self._with_extension(
                self.get_path_for_partition(context, asset_path, partition)
            )
            for partition in formatted_partition_keys
        }

    def _get_multipartition_backcompat_paths(
        self, context: Union[InputContext, OutputContext]
    ) -> Mapping[str, "UPath"]:
        if not context.has_asset_partitions:
            raise TypeError(
                f"Detected {context.dagster_type.typing_type} input type "
                "but the asset is not partitioned"
            )

        partition_keys = context.asset_partition_keys

        asset_path = self._get_path_without_extension(context)
        return {
            partition_key: self._with_extension(asset_path / partition_key)
            for partition_key in partition_keys
            if isinstance(partition_key, MultiPartitionKey)
        }

    def _load_single_input(
        self, path: "UPath", context: InputContext, backcompat_path: Optional["UPath"] = None
    ) -> Any:
        context.log.debug(self.get_loading_input_log_message(path))
        try:
            obj = self.load_from_path(context=context, path=path)
            if asyncio.iscoroutine(obj):
                obj = asyncio.run(obj)
        except FileNotFoundError as e:
            if backcompat_path is not None:
                try:
                    obj = self.load_from_path(context=context, path=backcompat_path)
                    if asyncio.iscoroutine(obj):
                        obj = asyncio.run(obj)

                    context.log.debug(
                        f"File not found at {path}. Loaded instead from backcompat path:"
                        f" {backcompat_path}"
                    )
                except FileNotFoundError:
                    raise e
            else:
                raise e

        context.add_input_metadata({"path": MetadataValue.path(str(path))})
        return obj

    def _load_partition_from_path(
        self, context: InputContext, path: "UPath", backcompat_path: Optional["UPath"] = None
    ) -> Any:
        """1. Try to load the partition from the normal path.
        2. If it was not found, try to load it from the backcompat path.
        3. If allow_missing_partitions metadata is True, skip the partition if it was not found in any of the paths.
        Otherwise, raise an error.

        Args:
            path (UPath): The path to the partition.
            backcompat_path (Optional[UPath]): The path to the partition in the backcompat location.

        Returns:
            Any: The object loaded from the partition.
        """
        partition_key = context.partition_key
        allow_missing_partitions = (
            context.metadata.get("allow_missing_partitions", False)
            if context.metadata is not None
            else False
        )

        try:
            context.log.debug(self.get_loading_input_partition_log_message(path, partition_key))
            obj = self.load_from_path(context=context, path=path)
            return obj
        except FileNotFoundError as e:
            if backcompat_path is not None:
                try:
                    obj = self.load_from_path(context=context, path=path)
                    context.log.debug(
                        f"File not found at {path}. Loaded instead from backcompat path:"
                        f" {backcompat_path}"
                    )
                    return obj
                except FileNotFoundError as e:
                    if allow_missing_partitions:
                        context.log.warning(self.get_missing_partition_log_message(partition_key))
                        return None
                    else:
                        raise e
            if allow_missing_partitions:
                context.log.warning(self.get_missing_partition_log_message(partition_key))
                return None
            else:
                raise e

    def _load_multiple_inputs(self, context: InputContext) -> Dict[str, Any]:
        # load multiple partitions
        paths = self._get_paths_for_partitions(context)  # paths for normal partitions
        backcompat_paths = self._get_multipartition_backcompat_paths(
            context
        )  # paths for multipartitions

        context.log.debug(f"Loading {len(paths)} partitions...")

        objs = {}

        if not inspect.iscoroutinefunction(self.load_from_path):
            for partition_key in context.asset_partition_keys:
                obj = self._load_partition_from_path(
                    context, paths[partition_key], backcompat_paths.get(partition_key)
                )
                if obj is not None:  # in case some partitions were skipped
                    objs[partition_key] = obj
            return objs
        else:
            # load_from_path returns a coroutine, so we need to await the results

            async def collect():
                loop = asyncio.get_running_loop()

                tasks = []

                for partition_key in context.asset_partition_keys:
                    tasks.append(
                        loop.create_task(
                            self._load_partition_from_path(
                                context, paths[partition_key], backcompat_paths.get(partition_key)
                            )
                        )
                    )

                results = await asyncio.gather(*tasks, return_exceptions=True)

                # need to handle missing partitions here because exceptions don't get propagated from async calls
                allow_missing_partitions = (
                    context.metadata.get("allow_missing_partitions", False)
                    if context.metadata is not None
                    else False
                )

                results_without_errors = []
                found_errors = False
                for partition_key, result in zip(context.asset_partition_keys, results):
                    if isinstance(result, FileNotFoundError):
                        if allow_missing_partitions:
                            context.log.warning(
                                self.get_missing_partition_log_message(partition_key)
                            )
                        else:
                            context.log.error(str(result))
                            found_errors = True
                    elif isinstance(result, Exception):
                        context.log.error(str(result))
                        found_errors = True
                    else:
                        results_without_errors.append(result)

                if found_errors:
                    raise RuntimeError(
                        f"{len(paths) - len(results_without_errors)} partitions could not be loaded"
                    )

                return results_without_errors

            awaited_objects = asyncio.get_event_loop().run_until_complete(collect())

            return {
                partition_key: awaited_object
                for partition_key, awaited_object in zip(
                    context.asset_partition_keys, awaited_objects
                )
                if awaited_object is not None
            }

    def load_input(self, context: InputContext) -> Union[Any, Dict[str, Any]]:
        # If no asset key, we are dealing with an op output which is always non-partitioned
        if not context.has_asset_key or not context.has_asset_partitions:
            path = self._get_path(context)
            return self._load_single_input(path, context)
        else:
            asset_partition_keys = context.asset_partition_keys
            if len(asset_partition_keys) == 0:
                return None
            elif len(asset_partition_keys) == 1:
                paths = self._get_paths_for_partitions(context)
                check.invariant(len(paths) == 1, f"Expected 1 path, but got {len(paths)}")
                path = list(paths.values())[0]
                backcompat_paths = self._get_multipartition_backcompat_paths(context)
                backcompat_path = (
                    None if not backcompat_paths else list(backcompat_paths.values())[0]
                )

                return self._load_single_input(path, context, backcompat_path)
            else:  # we are dealing with multiple partitions of an asset
                type_annotation = context.dagster_type.typing_type
                if type_annotation != Any and not is_dict_type(type_annotation):
                    check.failed(
                        "Loading an input that corresponds to multiple partitions, but the"
                        " type annotation on the op input is not a dict, Dict, Mapping, or"
                        f" Any: is '{type_annotation}'."
                    )

                return self._load_multiple_inputs(context)

    def handle_output(self, context: OutputContext, obj: Any):
        if context.dagster_type.typing_type == type(None):
            check.invariant(
                obj is None,
                (
                    "Output had Nothing type or 'None' annotation, but handle_output received"
                    f" value that was not None and was of type {type(obj)}."
                ),
            )
            return None

        if context.has_asset_partitions:
            paths = self._get_paths_for_partitions(context)
            assert len(paths) == 1
            path = list(paths.values())[0]
        else:
            path = self._get_path(context)
        self.make_directory(path.parent)
        context.log.debug(self.get_writing_output_log_message(path))
        self.dump_to_path(context=context, obj=obj, path=path)

        metadata = {"path": MetadataValue.path(str(path))}
        custom_metadata = self.get_metadata(context=context, obj=obj)
        metadata.update(custom_metadata)  # type: ignore

        context.add_output_metadata(metadata)


def is_dict_type(type_obj) -> bool:
    if type_obj == dict:
        return True

    if hasattr(type_obj, "__origin__") and type_obj.__origin__ in (dict, Dict, Mapping):
        return True

    return False<|MERGE_RESOLUTION|>--- conflicted
+++ resolved
@@ -26,12 +26,8 @@
     Features:
      - handles partitioned assets
      - handles loading a single upstream partition
-<<<<<<< HEAD
-     - handles loading multiple upstream partitions (with respect to <PyObject object="PartitionMapping" />)
+     - handles loading multiple upstream partitions (with respect to :py:class:`PartitionMapping`)
      - supports loading multiple partitions concurrently with async `load_from_path` method
-=======
-     - handles loading multiple upstream partitions (with respect to :py:class:`PartitionMapping`)
->>>>>>> acdc1ac0
      - the `get_metadata` method can be customized to add additional metadata to the output
      - the `allow_missing_partitions` metadata value can be set to `True` to skip missing partitions
        (the default behavior is to raise an error)
